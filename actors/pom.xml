--- conflicted
+++ resolved
@@ -77,16 +77,6 @@
         <plugins>
             <plugin>
                 <groupId>com.ea.orbit</groupId>
-<<<<<<< HEAD
-                <artifactId>orbit-async-maven-plugin</artifactId>
-                <version>${project.version}</version>
-                <executions>
-                    <execution>
-                        <goals>
-                            <!-- instuments main classes -->
-                            <goal>instrument</goal>
-                            <!-- instuments test classes -->
-=======
                 <!-- this version is to avoid mvn clean failures -->
                 <version>0.4.5</version>
                 <artifactId>orbit-async-maven-plugin</artifactId>
@@ -96,7 +86,6 @@
                             <!-- instruments main classes -->
                             <goal>instrument</goal>
                             <!-- instruments test classes -->
->>>>>>> fe410c2e
                             <goal>instrument-test</goal>
                         </goals>
                     </execution>
