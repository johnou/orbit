/*
Copyright (C) 2015 Electronic Arts Inc.  All rights reserved.

Redistribution and use in source and binary forms, with or without
modification, are permitted provided that the following conditions
are met:

1.  Redistributions of source code must retain the above copyright
    notice, this list of conditions and the following disclaimer.
2.  Redistributions in binary form must reproduce the above copyright
    notice, this list of conditions and the following disclaimer in the
    documentation and/or other materials provided with the distribution.
3.  Neither the name of Electronic Arts, Inc. ("EA") nor the names of
    its contributors may be used to endorse or promote products derived
    from this software without specific prior written permission.

THIS SOFTWARE IS PROVIDED BY ELECTRONIC ARTS AND ITS CONTRIBUTORS "AS IS" AND ANY
EXPRESS OR IMPLIED WARRANTIES, INCLUDING, BUT NOT LIMITED TO, THE IMPLIED
WARRANTIES OF MERCHANTABILITY AND FITNESS FOR A PARTICULAR PURPOSE ARE
DISCLAIMED. IN NO EVENT SHALL ELECTRONIC ARTS OR ITS CONTRIBUTORS BE LIABLE FOR ANY
DIRECT, INDIRECT, INCIDENTAL, SPECIAL, EXEMPLARY, OR CONSEQUENTIAL DAMAGES
(INCLUDING, BUT NOT LIMITED TO, PROCUREMENT OF SUBSTITUTE GOODS OR SERVICES;
LOSS OF USE, DATA, OR PROFITS; OR BUSINESS INTERRUPTION) HOWEVER CAUSED AND
ON ANY THEORY OF LIABILITY, WHETHER IN CONTRACT, STRICT LIABILITY, OR TORT
(INCLUDING NEGLIGENCE OR OTHERWISE) ARISING IN ANY WAY OUT OF THE USE OF
THIS SOFTWARE, EVEN IF ADVISED OF THE POSSIBILITY OF SUCH DAMAGE.
*/

package com.ea.orbit.actors;


import com.ea.orbit.actors.cluster.JGroupsClusterPeer;
import com.ea.orbit.actors.cluster.ClusterPeer;
import com.ea.orbit.actors.cluster.NodeAddress;
import com.ea.orbit.actors.extensions.LifetimeExtension;
import com.ea.orbit.actors.extensions.ActorExtension;
import com.ea.orbit.metrics.MetricsManager;
import com.ea.orbit.metrics.config.ReporterConfig;
import com.ea.orbit.actors.runtime.Execution;
import com.ea.orbit.actors.runtime.Hosting;
import com.ea.orbit.actors.runtime.NodeCapabilities;
import com.ea.orbit.actors.runtime.ReminderController;
import com.ea.orbit.actors.runtime.Messaging;
import com.ea.orbit.actors.runtime.AbstractActor;
import com.ea.orbit.annotation.Config;
import com.ea.orbit.annotation.Wired;
import com.ea.orbit.concurrent.Task;
import com.ea.orbit.container.Container;
import com.ea.orbit.container.Startable;

import org.slf4j.Logger;
import org.slf4j.LoggerFactory;

import javax.inject.Singleton;

import java.lang.reflect.Method;
import java.time.Clock;
import java.util.ArrayList;
import java.util.Collections;
import java.util.List;
import java.util.concurrent.ExecutorService;

@Singleton
public class Stage implements Startable
{
    private static final Logger logger = LoggerFactory.getLogger(Stage.class);

    @Config("orbit.actors.clusterName")
    private String clusterName;

    @Config("orbit.actors.nodeName")
    private String nodeName;

    @Config("orbit.actors.stageMode")
    private StageMode mode = StageMode.HOST;

    @Config("orbit.actors.extensions")
    private List<ActorExtension> extensions = new ArrayList<>();

    @Config("orbit.metrics.reporters")
    private List<ReporterConfig> metricsConfig = new ArrayList<>();

    @Wired
    Container container;

    public enum StageMode
    {
        FRONT_END, // no activations
        HOST // allows activations
    }

    private ClusterPeer clusterPeer;
    private Task<?> startFuture;
    private Messaging messaging;
    private Execution execution = new Execution();
    private Hosting hosting;
    private boolean startCalled;
    private Clock clock;
    private ExecutorService executionPool;
    private ExecutorService messagingPool;

    static
    {
        // Initializes orbit async, but only if the application uses it.
        try
        {
            Class.forName("com.ea.orbit.async.Async");
            try
            {
                // async is present in the classpath, let's make sure await is initialized
                Class.forName("com.ea.orbit.async.Await");
            }
            catch (Exception ex)
            {
                // this might be a problem, logging.
                logger.error("Error initializing orbit-async", ex);
            }
        }
        catch (Exception ex)
        {
            // no problem, application doesn't use orbit async.
        }
    }

    public void setClock(final Clock clock)
    {
        this.clock = clock;
    }

    public void setExecutionPool(final ExecutorService executionPool)
    {
        this.executionPool = executionPool;
    }

    public ExecutorService getExecutionPool()
    {
        return executionPool;
    }

    public void setMessagingPool(final ExecutorService messagingPool)
    {
        this.messagingPool = messagingPool;
    }

    public ExecutorService getMessagingPool()
    {
        return messagingPool;
    }

    public String runtimeIdentity()
    {
        if (execution == null)
        {
            throw new IllegalStateException("Can only be called after the startup");
        }
        return execution.runtimeIdentity();
    }

    public String getClusterName()
    {
        return clusterName;
    }

    public void setClusterName(final String clusterName)
    {
        this.clusterName = clusterName;
    }

    public String getNodeName()
    {
        return nodeName;
    }

    public void setNodeName(final String nodeName)
    {
        this.nodeName = nodeName;
    }

    public StageMode getMode()
    {
        return mode;
    }

    public void setMode(final StageMode mode)
    {
        if (startCalled)
        {
            throw new IllegalStateException("Stage mode cannot be changed after startup.");
        }
        this.mode = mode;
    }

    public Task<?> start()
    {
        startCalled = true;

        if (clusterName == null || clusterName.isEmpty())
        {
            setClusterName("orbit-cluster");
        }

        if (nodeName == null || nodeName.isEmpty())
        {
            setNodeName(getClusterName());
        }

        if (hosting == null)
        {
            hosting = new Hosting();
        }
        if (messaging == null)
        {
            messaging = new Messaging();
        }
        if (execution == null)
        {
            execution = new Execution();
        }
        if (clusterPeer == null)
        {
            clusterPeer = new JGroupsClusterPeer();
        }
        if (clock == null)
        {
            clock = Clock.systemUTC();
        }

        this.configureOrbitContainer();

        hosting.setNodeType(mode == StageMode.HOST ? NodeCapabilities.NodeTypeEnum.SERVER : NodeCapabilities.NodeTypeEnum.CLIENT);
        execution.setClock(clock);
        execution.setHosting(hosting);
        execution.setMessaging(messaging);
        execution.setExecutor(executionPool);

        messaging.setExecution(execution);
        messaging.setClock(clock);
        messaging.setExecutor(messagingPool);

        hosting.setExecution(execution);
        hosting.setClusterPeer(clusterPeer);
        messaging.setClusterPeer(clusterPeer);

        execution.setExtensions(extensions);

        messaging.start();
        hosting.start();
        execution.start();

        try
        {
            Class.forName("com.ea.orbit.metrics.MetricsManager"); //make sure the metrics manager is on the classpath.

<<<<<<< HEAD
            String cleanRuntimeId = runtimeIdentity().replace("Orbit", "");
            cleanRuntimeId = MetricsManager.sanitizeMetricName(getClusterName()) + "." + MetricsManager.sanitizeMetricName(getNodeName()) + "." + MetricsManager.sanitizeMetricName(cleanRuntimeId);
            MetricsManager.getInstance().initializeMetrics(cleanRuntimeId, metricsConfig);
            MetricsManager.getInstance().registerExportedMetrics(execution);
        }
        catch(ClassNotFoundException ex)
=======
            MetricsManager.getInstance().initializeMetrics(metricsConfig);
            MetricsManager.getInstance().registerExportedMetrics(execution);
        }
        catch(Exception ex)
>>>>>>> c24d4d4e
        {
            logger.info("Skipping Orbit Metrics initialization because it was not found in the classpath.");
        }

        Task<?> future = clusterPeer.join(clusterName, nodeName);
        if (mode == StageMode.HOST)
        {
            future = future.thenRun(() -> Actor.getReference(ReminderController.class, "0").ensureStart());
        }
        startFuture = future;

        startFuture.join();
        bind();

        return startFuture;
    }

    private void configureOrbitContainer()
    {
        // orbitContainer will be null if the application is not using it
        if (container != null)
        {
            // Create a lifetime provider for actor DI
            LifetimeExtension containerLifetime = new LifetimeExtension()
            {
                @Override
                public Task<?> preActivation(AbstractActor<?> actor)
                {
                    container.inject(actor);
                    return Task.done();
                }
            };

            extensions.add(containerLifetime);
        }
    }

    public void setClusterPeer(final ClusterPeer clusterPeer)
    {
        this.clusterPeer = clusterPeer;
    }

    /**
     * Installs extensions to the stage.
     * <p/>
     * Example:
     * <pre>
     * stage.addExtension(new MongoDbProvider(...));
     * </pre>
     *
     * @param extension Actor Extensions instance.
     */
    public void addExtension(final ActorExtension extension)
    {
        this.extensions.add(extension);
    }

    public Task<?> stop()
    {
        // * refuse new actor activations
        // first notify other nodes

        // * deactivate all actors
        // * notify rest of the cluster (no more observer messages)
        // * finalize all timers
        // * stop processing new received messages
        // * wait pending tasks execution
        // * stop the network
        return execution.stop()
                .thenRun(clusterPeer::leave);
    }

    /**
     * @deprecated Use #registerObserver instead
     */
    @Deprecated
    public <T extends ActorObserver> T getObserverReference(Class<T> iClass, final T observer)
    {
        return registerObserver(iClass, observer);

    }

    /**
     * @deprecated Use #registerObserver instead
     */
    @Deprecated
    public <T extends ActorObserver> T getObserverReference(final T observer)
    {
        return registerObserver(null, observer);
    }

    public <T extends ActorObserver> T registerObserver(Class<T> iClass, final T observer)
    {
        return execution.getObjectReference(iClass, observer);
    }

    public <T extends ActorObserver> T registerObserver(Class<T> iClass, String id, final T observer)
    {
        return execution.getObserverReference(iClass, observer, id);
    }


    public Hosting getHosting()
    {
        return hosting;
    }

    public ClusterPeer getClusterPeer()
    {
        return clusterPeer != null ? clusterPeer : (clusterPeer = new JGroupsClusterPeer());
    }

    public void cleanup(boolean block)
    {
        if (block)
        {
            execution.activationCleanup().join();
        }
        else
        {
            execution.activationCleanup();
        }
        messaging.timeoutCleanup();
    }

    /**
     * Binds this stage to the current thread.
     * This tells ungrounded references to use this stage to call remote methods.
     * <p/>
     * An ungrounded reference is a reference created with {@code Actor.getReference} and used outside of an actor method.
     * <p/>
     * This is only necessary when there are <i>two or more</i> OrbitStages active in the same virtual machine and
     * remote calls need to be issued from outside an actor.
     * This method was created to help with test cases.
     * <p/>
     * A normal application will have a single stage and should have no reason to call this method.
     * <p/>
     * This method writes a weak reference to the runtime in a thread local.
     * No cleanup is necessary, so none is available.
     */
    public void bind()
    {
        execution.bind();
    }

    public List<NodeAddress> getAllNodes()
    {
        if (hosting == null)
        {
            return Collections.emptyList();
        }
        return hosting.getAllNodes();
    }

    public List<NodeAddress> getServerNodes()
    {
        if (hosting == null)
        {
            return Collections.emptyList();
        }
        return hosting.getServerNodes();
    }

    public NodeCapabilities.NodeState getState()
    {
        return execution.getState();
    }
}<|MERGE_RESOLUTION|>--- conflicted
+++ resolved
@@ -251,19 +251,10 @@
         {
             Class.forName("com.ea.orbit.metrics.MetricsManager"); //make sure the metrics manager is on the classpath.
 
-<<<<<<< HEAD
-            String cleanRuntimeId = runtimeIdentity().replace("Orbit", "");
-            cleanRuntimeId = MetricsManager.sanitizeMetricName(getClusterName()) + "." + MetricsManager.sanitizeMetricName(getNodeName()) + "." + MetricsManager.sanitizeMetricName(cleanRuntimeId);
-            MetricsManager.getInstance().initializeMetrics(cleanRuntimeId, metricsConfig);
-            MetricsManager.getInstance().registerExportedMetrics(execution);
-        }
-        catch(ClassNotFoundException ex)
-=======
             MetricsManager.getInstance().initializeMetrics(metricsConfig);
             MetricsManager.getInstance().registerExportedMetrics(execution);
         }
-        catch(Exception ex)
->>>>>>> c24d4d4e
+        catch(ClassNotFoundException ex)
         {
             logger.info("Skipping Orbit Metrics initialization because it was not found in the classpath.");
         }
