--- conflicted
+++ resolved
@@ -154,7 +154,16 @@
         return messagingPool;
     }
 
-<<<<<<< HEAD
+    public int getExecutionPoolSize()
+    {
+        return executionPoolSize;
+    }
+
+    public void setExecutionPoolSize(int defaultPoolSize)
+    {
+        this.executionPoolSize = defaultPoolSize;
+    }
+
     public ExecutionObjectCloner getObjectCloner()
     {
         return objectCloner;
@@ -163,16 +172,6 @@
     public void setObjectCloner(ExecutionObjectCloner objectCloner)
     {
         this.objectCloner = objectCloner;
-=======
-    public int getExecutionPoolSize()
-    {
-        return executionPoolSize;
-    }
-
-    public void setExecutionPoolSize(int defaultPoolSize)
-    {
-        this.executionPoolSize = defaultPoolSize;
->>>>>>> 4937f009
     }
 
     public String runtimeIdentity()
