--- conflicted
+++ resolved
@@ -293,11 +293,7 @@
             objectCloner = new KryoCloner();
         }
 
-<<<<<<< HEAD
-        if(container!=null)
-=======
         if (container != null)
->>>>>>> aaf922fb
         {
             extensions.addAll(container.getClasses().stream().filter(c -> ActorExtension.class.isAssignableFrom(c))
                     .map(c -> (ActorExtension) container.get(c)).collect(Collectors.toList()));
