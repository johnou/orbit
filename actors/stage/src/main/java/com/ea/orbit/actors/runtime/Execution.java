--- conflicted
+++ resolved
@@ -59,6 +59,7 @@
 import com.google.common.collect.MapMaker;
 
 import java.io.IOException;
+import java.io.ObjectOutput;
 import java.io.OutputStream;
 import java.lang.ref.WeakReference;
 import java.lang.reflect.Method;
@@ -835,13 +836,7 @@
         return descriptorMapByInterfaceId.get(interfaceId);
     }
 
-<<<<<<< HEAD
-    public void onMessageReceived(final NodeAddress from,
-                                  final boolean oneway, final int messageId, final int interfaceId, final int methodId,
-                                  final Object key, Object headers, final Object[] params)
-=======
     public void onMessageReceived(Message message)
->>>>>>> aaf922fb
     {
         int interfaceId = (int) message.getHeader(MessageDefinitions.INTERFACE_ID);
         int methodId = (int) message.getHeader(MessageDefinitions.METHOD_ID);
@@ -854,9 +849,6 @@
         }
         messagesReceived.increment();
         if (!executionSerializer.offerJob(entryKey,
-<<<<<<< HEAD
-                () -> handleOnMessageReceived(entryKey, from, oneway, messageId, interfaceId, methodId, key, headers, params), maxQueueSize))
-=======
                 () -> handleOnMessageReceived(
                         entryKey,
                         message.getFromNode(),
@@ -867,7 +859,6 @@
                         (Object[]) message.getPayload()
                 ),
                 maxQueueSize))
->>>>>>> aaf922fb
         {
             refusedExecutions.increment();
             if (logger.isErrorEnabled())
@@ -882,19 +873,11 @@
     }
 
     // this method is executed serially by entryKey
-<<<<<<< HEAD
-    private Task<?> handleOnMessageReceived(
-            final EntryKey entryKey, final NodeAddress from,
-            final boolean oneway, final int messageId, final int interfaceId,
-            final int methodId, final Object key, final Object headers,
-            final Object[] params)
-=======
     private Task<?> handleOnMessageReceived(final EntryKey entryKey, final NodeAddress from,
                                             final boolean oneway, final int messageId, final int interfaceId,
                                             final int methodId, final Object key,
                                             final Object headers,
                                             final Object[] params)
->>>>>>> aaf922fb
     {
         messagesHandled.increment();
         final InterfaceDescriptor descriptor = getDescriptor(interfaceId);
@@ -971,8 +954,6 @@
 
     }
 
-
-    //ThreadLocal<MessageContext> currentMessage = new ThreadLocal<>();
 
     static class MessageContext
     {
@@ -1045,9 +1026,6 @@
             context.setProperty(MessageContext.class.getName(), messageContext);
             Activation activation = theEntry.popActivation();
             activation.lastAccess = clock.millis();
-<<<<<<< HEAD
-            context.setProperty(Messaging.ORBIT_MESSAGE_HEADERS, headers);
-=======
             if (headers instanceof Map)
             {
                 @SuppressWarnings("unchecked")
@@ -1060,7 +1038,6 @@
                     }
                 }
             }
->>>>>>> aaf922fb
             try
             {
                 bind();
@@ -1160,10 +1137,6 @@
         return runtimeException;
     }
 
-<<<<<<< HEAD
-=======
-
->>>>>>> aaf922fb
     @SuppressWarnings({"unchecked"})
     <T> T createReference(final NodeAddress a, final Class<T> iClass, String id)
     {
@@ -1292,20 +1265,8 @@
         {
             final MessageDigest md = MessageDigest.getInstance("SHA-256");
             DigestOutputStream d = new DigestOutputStream(new NullOutputStream(), md);
-<<<<<<< HEAD
-            ObjectOutput out = messaging.createObjectOutput(d);
-
-            for (Object param : params)
-            {
-                out.writeObject(param);
-            }
-
-            out.close();
-
-=======
             messaging.messageSerializer.serializeMessage(this, d, new Message().withPayload(params));
             d.close();
->>>>>>> aaf922fb
             return String.format("%032X", new BigInteger(1, md.digest()));
         }
         catch (Exception e)
