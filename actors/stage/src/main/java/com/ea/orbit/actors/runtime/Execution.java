--- conflicted
+++ resolved
@@ -40,12 +40,9 @@
 import com.ea.orbit.actors.extensions.LifetimeExtension;
 import com.ea.orbit.actors.extensions.ActorExtension;
 import com.ea.orbit.actors.extensions.InvocationContext;
-<<<<<<< HEAD
 import com.ea.orbit.annotation.OnlyIfActivated;
-=======
 import com.ea.orbit.metrics.annotations.ExportMetric;
 import com.ea.orbit.metrics.annotations.MetricScope;
->>>>>>> 34689cc4
 import com.ea.orbit.concurrent.ExecutorUtils;
 import com.ea.orbit.concurrent.Task;
 import com.ea.orbit.container.Startable;
@@ -1208,7 +1205,6 @@
         return state;
     }
 
-<<<<<<< HEAD
     /**
      * Checks if the method passes an Activated check.
      * Verify passes on either of:
@@ -1226,7 +1222,8 @@
             }
         }
         return true;
-=======
+	}
+
     @ExportMetric(name="localActorCount", scope=MetricScope.PROTOTYPE)
     public long getLocalActorCount()
     {
@@ -1249,6 +1246,5 @@
     public long getRefusedExecutions()
     {
         return refusedExecutions.longValue();
->>>>>>> 34689cc4
     }
 }