/*
Copyright (C) 2015 Electronic Arts Inc.  All rights reserved.

Redistribution and use in source and binary forms, with or without
modification, are permitted provided that the following conditions
are met:

1.  Redistributions of source code must retain the above copyright
    notice, this list of conditions and the following disclaimer.
2.  Redistributions in binary form must reproduce the above copyright
    notice, this list of conditions and the following disclaimer in the
    documentation and/or other materials provided with the distribution.
3.  Neither the name of Electronic Arts, Inc. ("EA") nor the names of
    its contributors may be used to endorse or promote products derived
    from this software without specific prior written permission.

THIS SOFTWARE IS PROVIDED BY ELECTRONIC ARTS AND ITS CONTRIBUTORS "AS IS" AND ANY
EXPRESS OR IMPLIED WARRANTIES, INCLUDING, BUT NOT LIMITED TO, THE IMPLIED
WARRANTIES OF MERCHANTABILITY AND FITNESS FOR A PARTICULAR PURPOSE ARE
DISCLAIMED. IN NO EVENT SHALL ELECTRONIC ARTS OR ITS CONTRIBUTORS BE LIABLE FOR ANY
DIRECT, INDIRECT, INCIDENTAL, SPECIAL, EXEMPLARY, OR CONSEQUENTIAL DAMAGES
(INCLUDING, BUT NOT LIMITED TO, PROCUREMENT OF SUBSTITUTE GOODS OR SERVICES;
LOSS OF USE, DATA, OR PROFITS; OR BUSINESS INTERRUPTION) HOWEVER CAUSED AND
ON ANY THEORY OF LIABILITY, WHETHER IN CONTRACT, STRICT LIABILITY, OR TORT
(INCLUDING NEGLIGENCE OR OTHERWISE) ARISING IN ANY WAY OUT OF THE USE OF
THIS SOFTWARE, EVEN IF ADVISED OF THE POSSIBILITY OF SUCH DAMAGE.
*/

package com.ea.orbit.actors.runtime;

import com.ea.orbit.actors.cluster.ClusterPeer;
import com.ea.orbit.actors.cluster.NodeAddress;
<<<<<<< HEAD
import com.ea.orbit.concurrent.TaskContext;
=======
import com.ea.orbit.actors.extensions.MessageSerializer;
import com.ea.orbit.annotation.Config;
>>>>>>> aaf922fb
import com.ea.orbit.concurrent.ExecutorUtils;
import com.ea.orbit.concurrent.Task;
import com.ea.orbit.container.Startable;
import com.ea.orbit.exception.UncheckedException;

import org.slf4j.Logger;
import org.slf4j.LoggerFactory;

import java.io.ByteArrayInputStream;
import java.io.ByteArrayOutputStream;
import java.time.Clock;
import java.util.Comparator;
import java.util.Map;
import java.util.concurrent.ConcurrentHashMap;
import java.util.concurrent.ExecutorService;
import java.util.concurrent.PriorityBlockingQueue;
import java.util.concurrent.TimeUnit;
import java.util.concurrent.TimeoutException;
import java.util.concurrent.atomic.AtomicInteger;
import java.util.concurrent.atomic.LongAdder;

public class Messaging implements Startable
{
    public static final String ORBIT_MESSAGE_HEADERS = "orbit.messageHeaders";
    public static final String ORBIT_MESSAGE_ORIGINATOR = "orbit.originator";
    private static Object NIL = null;
    private static final Logger logger = LoggerFactory.getLogger(Messaging.class);
    // consults with Hosting to determine the target server to send the message to.
    // serializes the messages
    // pass received messages to Execution

    private ClusterPeer clusterPeer;
    private Execution execution;
    private final AtomicInteger messageIdGen = new AtomicInteger();
    private final Map<Integer, PendingResponse> pendingResponseMap = new ConcurrentHashMap<>();
    private final PriorityBlockingQueue<PendingResponse> pendingResponsesQueue = new PriorityBlockingQueue<>(50, new PendingResponseComparator());
    private Clock clock = Clock.systemUTC();

    @Config("orbit.actors.defaultMessageTimeout")
    private long responseTimeoutMillis = 30_000;

    private final LongAdder networkMessagesReceived = new LongAdder();
    private final LongAdder objectMessagesReceived = new LongAdder();
    private final LongAdder responsesReceived = new LongAdder();
    private ExecutorService executor;
    protected MessageSerializer messageSerializer = new JavaMessageSerializer();

    public void setExecution(final Execution execution)
    {
        this.execution = execution;
    }

    public void setClusterPeer(final ClusterPeer clusterPeer)
    {
        this.clusterPeer = clusterPeer;
    }

    public void setResponseTimeoutMillis(final long responseTimeoutMillis)
    {
        this.responseTimeoutMillis = responseTimeoutMillis;
    }

    public NodeAddress getNodeAddress()
    {
        return clusterPeer.localAddress();
    }

    /**
     * The messageId is used only to break a tie between messages that timeout at the same ms.
     */
    static class PendingResponseComparator implements Comparator<PendingResponse>
    {
        @Override
        public int compare(final PendingResponse o1, final PendingResponse o2)
        {
            int cmp = Long.compare(o1.timeoutAt, o2.timeoutAt);
            if (cmp == 0)
            {
                return o1.messageId - o2.messageId;
            }
            return cmp;
        }
    }

    /**
     * The case of the messageId cycling back was considered during design. It should not be a problem
     * as long as it doesn't happen in less time than the message timeout.
     *
     * Let's assume a very high number of messages per node: 1.000.000 msg/s => messageId cycles in ~4200 seconds (~70 minutes).
     * (if the message timeout remains in the order of 30s to a few minutes, that should not be a problem).
     */
    static class PendingResponse extends Task<Object>
    {
        final int messageId;
        final long timeoutAt;

        public PendingResponse(final int messageId, final long timeoutAt)
        {
            this.messageId = messageId;
            this.timeoutAt = timeoutAt;
        }

        @Override
        protected boolean internalComplete(Object value)
        {
            return super.internalComplete(value);
        }

        @Override
        protected boolean internalCompleteExceptionally(Throwable ex)
        {
            return super.internalCompleteExceptionally(ex);
        }
    }

    public void setClock(final Clock clock)
    {
        this.clock = clock;
    }

    public Task<?> start()
    {
        if (executor == null)
        {
            executor = ExecutorUtils.newScalingThreadPool(64);
        }
        clusterPeer.registerMessageReceiver((from, buff) -> executor.execute(() -> onMessageReceived(from, buff)));
        //timeoutCleanup()
        return Task.done();
    }

    @Override
    public Task<?> stop()
    {
        executor.shutdown();
        try
        {
            executor.awaitTermination(60, TimeUnit.SECONDS);
        }
        catch (InterruptedException e)
        {
            Thread.currentThread().interrupt();
        }
        return Task.done();
    }

    private void onMessageReceived(final NodeAddress from, final byte[] buff)
    {
        // deserialize and send to runtime
        try
        {
            networkMessagesReceived.increment();
            Message message = messageSerializer.deserializeMessage(execution, new ByteArrayInputStream(buff));
            message.withFromNode(from);
            switch (message.getMessageType())
            {
                case MessageDefinitions.NORMAL_MESSAGE:
                case MessageDefinitions.ONEWAY_MESSAGE:
<<<<<<< HEAD
                    boolean oneway = (messageType == MessageDefinitions.ONEWAY_MESSAGE);
                    objectMessagesReceived.increment();
                    int interfaceId = in.readInt();
                    int methodId = in.readInt();
                    Object key = in.readObject();
                    Object headers = in.readObject();
                    Object[] params = (Object[]) in.readObject();
                    execution.onMessageReceived(from, oneway, messageId, interfaceId, methodId, key, headers, params);
                    break;
=======
                    execution.onMessageReceived(message);
                    return;

>>>>>>> aaf922fb
                case MessageDefinitions.NORMAL_RESPONSE:
                case MessageDefinitions.EXCEPTION_RESPONSE:
                case MessageDefinitions.ERROR_RESPONSE:
                {
                    responsesReceived.increment();
                    PendingResponse pendingResponse = pendingResponseMap.remove(message.getMessageId());
                    if (pendingResponse != null)
                    {
                        pendingResponsesQueue.remove(pendingResponse);
                        Object res;
                        try
                        {
                            res = message.getPayload();
                        }
                        catch (Exception ex)
                        {
                            logger.error("Error deserializing response", ex);
                            pendingResponse.internalCompleteExceptionally(new UncheckedException("Error deserializing response", ex));
                            return;
                        }
                        switch (message.getMessageType())
                        {
                            case MessageDefinitions.NORMAL_RESPONSE:
                                pendingResponse.internalComplete(res);
                                return;
                            case MessageDefinitions.EXCEPTION_RESPONSE:
                                pendingResponse.internalCompleteExceptionally((Throwable) res);
                                return;
                            case MessageDefinitions.ERROR_RESPONSE:
                                pendingResponse.internalCompleteExceptionally(
                                        new UncheckedException("Error invoking but no exception provided. Response: " + res));
                                return;
                            default:
                                // should be impossible
                                logger.error("Illegal protocol, invalid response message type: {}",
                                        message.getMessageType());
                                return;
                        }
                    }
                    else
                    {
                        // missing counterpart
                        logger.warn("Missing counterpart (pending message) for message with id: {} and type: {}.",
                                message.getMessageId(), message.getMessageType());
                    }
                    break;
                }
                default:
                    logger.error("Illegal protocol, invalid message type: {}", message.getMessageType());
                    return;
            }
        }
        catch (Exception ex)
        {
            logger.error("Error processing message. ", ex);
        }
    }

    public void onNodeDrop(final NodeAddress address)
    {
        // could be used to decrease the timeout of messages sent to failed nodes.
    }

    public void sendResponse(NodeAddress to, int messageType, int messageId, Object res)
    {
        ByteArrayOutputStream byteArrayOutputStream = new ByteArrayOutputStream();
        try
        {
            messageSerializer.serializeMessage(execution, byteArrayOutputStream,
                    new Message()
                            .withMessageId(messageId)
                            .withMessageType(messageType)
                            .withPayload(res));
        }
        catch (Exception e)
        {
            if (res instanceof Throwable)
            {
                final UncheckedException e1 = new UncheckedException(((Throwable) res).getMessage());
                e1.setStackTrace(((Throwable) res).getStackTrace());

                final UncheckedException e2 = new UncheckedException(e.getMessage(), e1);
                e2.setStackTrace(e.getStackTrace());
                throw e2;
            }
            throw new UncheckedException(e);
        }
        clusterPeer.sendMessage(to, byteArrayOutputStream.toByteArray());
    }

<<<<<<< HEAD
    private static class ReferenceReplacement implements Serializable
    {
        private static final long serialVersionUID = 1L;

        Class<?> interfaceClass;
        Object id;
        NodeAddress address;
    }

    ObjectOutput createObjectOutput(final OutputStream outputStream) throws IOException
    {
        // TODO: move message serialization to a provider (IMessageSerializationProvider)
        // Message(messageId, type, reference, params) and Message(messageId, type, object)
        return new ObjectOutputStream(outputStream)
        {
            {
                enableReplaceObject(true);
            }

            @SuppressWarnings("rawtypes")
            @Override
            protected Object replaceObject(final Object obj) throws IOException
            {
                final ActorReference reference;
                if (!(obj instanceof ActorReference))
                {
                    if (obj instanceof AbstractActor)
                    {
                        reference = ((AbstractActor) obj).reference;
                    }
                    else if (obj instanceof ActorObserver)
                    {
                        ActorObserver objectReference = execution.getObjectReference(null, (ActorObserver) obj);
                        reference = (ActorReference) objectReference;
                    }
                    else
                    {
                        return super.replaceObject(obj);
                    }
                }
                else
                {
                    reference = (ActorReference) obj;
                }
                ReferenceReplacement replacement = new ReferenceReplacement();
                replacement.address = reference.address;
                replacement.interfaceClass = reference._interfaceClass();
                replacement.id = reference.id;
                return replacement;
            }
        };
    }

    private ObjectInputStream createObjectInput(byte[] buff) throws IOException
    {
        return new ObjectInputStream(new ByteArrayInputStream(buff))
        {
            {
                enableResolveObject(true);
            }

            @SuppressWarnings({"unchecked", "rawtypes"})
            @Override
            protected Object resolveObject(Object obj) throws IOException
            {
                if (obj instanceof ReferenceReplacement)
                {
                    ReferenceReplacement replacement = (ReferenceReplacement) obj;
                    if (replacement.address != null)
                    {
                        return execution.getRemoteObserverReference(replacement.address, (Class) replacement.interfaceClass, replacement.id);
                    }
                    return execution.getReference((Class) replacement.interfaceClass, replacement.id);

                }
                return super.resolveObject(obj);
            }
        };
    }


    public Task<?> sendMessage(NodeAddress to, boolean oneWay, int interfaceId, int methodId, Object key, Object[] params)
=======
    public Task<?> sendMessage(Message message)
>>>>>>> aaf922fb
    {
        int messageId = messageIdGen.incrementAndGet();
        message.setMessageId(messageId);
        PendingResponse pendingResponse = new PendingResponse(messageId, clock.millis() + responseTimeoutMillis);
        ByteArrayOutputStream byteArrayOutputStream = new ByteArrayOutputStream();
        try
        {
<<<<<<< HEAD
            ObjectOutput objectOutput = createObjectOutput(byteArrayOutputStream);
            objectOutput.writeByte(oneWay ? MessageDefinitions.ONEWAY_MESSAGE : MessageDefinitions.NORMAL_MESSAGE);
            objectOutput.writeInt(messageId);
            objectOutput.writeInt(interfaceId);
            objectOutput.writeInt(methodId);
            objectOutput.writeObject(key);
            final TaskContext context = TaskContext.current();
            final Object headers = context != null ? context.getProperty(ORBIT_MESSAGE_HEADERS) : null;
            objectOutput.writeObject(headers);
            objectOutput.writeObject(params);
            objectOutput.flush();
=======
            messageSerializer.serializeMessage(execution, byteArrayOutputStream, message);
>>>>>>> aaf922fb
        }
        catch (Exception | Error e)
        {
            if (logger.isErrorEnabled())
            {
                logger.error("Error sending message", e);
            }
            return Task.fromException(new UncheckedException(e));
        }
        final boolean oneWay = message.isOneWay();
        if (!oneWay)
        {

            pendingResponseMap.put(messageId, pendingResponse);
            pendingResponsesQueue.add(pendingResponse);
        }
        try
        {
            clusterPeer.sendMessage(message.getToNode(), byteArrayOutputStream.toByteArray());
            if (oneWay)
            {
                pendingResponse.internalComplete(NIL);
            }
        }
        catch (Exception ex)
        {
            pendingResponseMap.remove(messageId);
            pendingResponsesQueue.remove(pendingResponse);
            pendingResponse.internalCompleteExceptionally(ex);
        }
        return pendingResponse;
    }

    public void timeoutCleanup()
    {
        PendingResponse top = pendingResponsesQueue.peek();
        if (top != null && top.timeoutAt < clock.millis())
        {
            for (; (top = pendingResponsesQueue.poll()) != null; )
            {
                if (top.timeoutAt > clock.millis())
                {
                    // return the message, if there was a concurrent reception the message will be removed on the next cycle.
                    pendingResponsesQueue.add(top);
                    break;
                }
                if (!top.isDone())
                {
                    top.internalCompleteExceptionally(new TimeoutException("Response timeout"));
                }
                pendingResponseMap.remove(top.messageId);
            }
        }
    }

    public void setExecutor(final ExecutorService pool)
    {
        this.executor = pool;
    }

}<|MERGE_RESOLUTION|>--- conflicted
+++ resolved
@@ -30,12 +30,8 @@
 
 import com.ea.orbit.actors.cluster.ClusterPeer;
 import com.ea.orbit.actors.cluster.NodeAddress;
-<<<<<<< HEAD
-import com.ea.orbit.concurrent.TaskContext;
-=======
 import com.ea.orbit.actors.extensions.MessageSerializer;
 import com.ea.orbit.annotation.Config;
->>>>>>> aaf922fb
 import com.ea.orbit.concurrent.ExecutorUtils;
 import com.ea.orbit.concurrent.Task;
 import com.ea.orbit.container.Startable;
@@ -46,6 +42,13 @@
 
 import java.io.ByteArrayInputStream;
 import java.io.ByteArrayOutputStream;
+import java.io.IOException;
+import java.io.ObjectInput;
+import java.io.ObjectInputStream;
+import java.io.ObjectOutput;
+import java.io.ObjectOutputStream;
+import java.io.OutputStream;
+import java.io.Serializable;
 import java.time.Clock;
 import java.util.Comparator;
 import java.util.Map;
@@ -59,8 +62,6 @@
 
 public class Messaging implements Startable
 {
-    public static final String ORBIT_MESSAGE_HEADERS = "orbit.messageHeaders";
-    public static final String ORBIT_MESSAGE_ORIGINATOR = "orbit.originator";
     private static Object NIL = null;
     private static final Logger logger = LoggerFactory.getLogger(Messaging.class);
     // consults with Hosting to determine the target server to send the message to.
@@ -194,21 +195,9 @@
             {
                 case MessageDefinitions.NORMAL_MESSAGE:
                 case MessageDefinitions.ONEWAY_MESSAGE:
-<<<<<<< HEAD
-                    boolean oneway = (messageType == MessageDefinitions.ONEWAY_MESSAGE);
-                    objectMessagesReceived.increment();
-                    int interfaceId = in.readInt();
-                    int methodId = in.readInt();
-                    Object key = in.readObject();
-                    Object headers = in.readObject();
-                    Object[] params = (Object[]) in.readObject();
-                    execution.onMessageReceived(from, oneway, messageId, interfaceId, methodId, key, headers, params);
-                    break;
-=======
                     execution.onMessageReceived(message);
                     return;
 
->>>>>>> aaf922fb
                 case MessageDefinitions.NORMAL_RESPONSE:
                 case MessageDefinitions.EXCEPTION_RESPONSE:
                 case MessageDefinitions.ERROR_RESPONSE:
@@ -285,106 +274,12 @@
         }
         catch (Exception e)
         {
-            if (res instanceof Throwable)
-            {
-                final UncheckedException e1 = new UncheckedException(((Throwable) res).getMessage());
-                e1.setStackTrace(((Throwable) res).getStackTrace());
-
-                final UncheckedException e2 = new UncheckedException(e.getMessage(), e1);
-                e2.setStackTrace(e.getStackTrace());
-                throw e2;
-            }
             throw new UncheckedException(e);
         }
         clusterPeer.sendMessage(to, byteArrayOutputStream.toByteArray());
     }
 
-<<<<<<< HEAD
-    private static class ReferenceReplacement implements Serializable
-    {
-        private static final long serialVersionUID = 1L;
-
-        Class<?> interfaceClass;
-        Object id;
-        NodeAddress address;
-    }
-
-    ObjectOutput createObjectOutput(final OutputStream outputStream) throws IOException
-    {
-        // TODO: move message serialization to a provider (IMessageSerializationProvider)
-        // Message(messageId, type, reference, params) and Message(messageId, type, object)
-        return new ObjectOutputStream(outputStream)
-        {
-            {
-                enableReplaceObject(true);
-            }
-
-            @SuppressWarnings("rawtypes")
-            @Override
-            protected Object replaceObject(final Object obj) throws IOException
-            {
-                final ActorReference reference;
-                if (!(obj instanceof ActorReference))
-                {
-                    if (obj instanceof AbstractActor)
-                    {
-                        reference = ((AbstractActor) obj).reference;
-                    }
-                    else if (obj instanceof ActorObserver)
-                    {
-                        ActorObserver objectReference = execution.getObjectReference(null, (ActorObserver) obj);
-                        reference = (ActorReference) objectReference;
-                    }
-                    else
-                    {
-                        return super.replaceObject(obj);
-                    }
-                }
-                else
-                {
-                    reference = (ActorReference) obj;
-                }
-                ReferenceReplacement replacement = new ReferenceReplacement();
-                replacement.address = reference.address;
-                replacement.interfaceClass = reference._interfaceClass();
-                replacement.id = reference.id;
-                return replacement;
-            }
-        };
-    }
-
-    private ObjectInputStream createObjectInput(byte[] buff) throws IOException
-    {
-        return new ObjectInputStream(new ByteArrayInputStream(buff))
-        {
-            {
-                enableResolveObject(true);
-            }
-
-            @SuppressWarnings({"unchecked", "rawtypes"})
-            @Override
-            protected Object resolveObject(Object obj) throws IOException
-            {
-                if (obj instanceof ReferenceReplacement)
-                {
-                    ReferenceReplacement replacement = (ReferenceReplacement) obj;
-                    if (replacement.address != null)
-                    {
-                        return execution.getRemoteObserverReference(replacement.address, (Class) replacement.interfaceClass, replacement.id);
-                    }
-                    return execution.getReference((Class) replacement.interfaceClass, replacement.id);
-
-                }
-                return super.resolveObject(obj);
-            }
-        };
-    }
-
-
-    public Task<?> sendMessage(NodeAddress to, boolean oneWay, int interfaceId, int methodId, Object key, Object[] params)
-=======
     public Task<?> sendMessage(Message message)
->>>>>>> aaf922fb
     {
         int messageId = messageIdGen.incrementAndGet();
         message.setMessageId(messageId);
@@ -392,21 +287,7 @@
         ByteArrayOutputStream byteArrayOutputStream = new ByteArrayOutputStream();
         try
         {
-<<<<<<< HEAD
-            ObjectOutput objectOutput = createObjectOutput(byteArrayOutputStream);
-            objectOutput.writeByte(oneWay ? MessageDefinitions.ONEWAY_MESSAGE : MessageDefinitions.NORMAL_MESSAGE);
-            objectOutput.writeInt(messageId);
-            objectOutput.writeInt(interfaceId);
-            objectOutput.writeInt(methodId);
-            objectOutput.writeObject(key);
-            final TaskContext context = TaskContext.current();
-            final Object headers = context != null ? context.getProperty(ORBIT_MESSAGE_HEADERS) : null;
-            objectOutput.writeObject(headers);
-            objectOutput.writeObject(params);
-            objectOutput.flush();
-=======
             messageSerializer.serializeMessage(execution, byteArrayOutputStream, message);
->>>>>>> aaf922fb
         }
         catch (Exception | Error e)
         {
