/*
Copyright (C) 2015 Electronic Arts Inc.  All rights reserved.

Redistribution and use in source and binary forms, with or without
modification, are permitted provided that the following conditions
are met:

1.  Redistributions of source code must retain the above copyright
    notice, this list of conditions and the following disclaimer.
2.  Redistributions in binary form must reproduce the above copyright
    notice, this list of conditions and the following disclaimer in the
    documentation and/or other materials provided with the distribution.
3.  Neither the name of Electronic Arts, Inc. ("EA") nor the names of
    its contributors may be used to endorse or promote products derived
    from this software without specific prior written permission.

THIS SOFTWARE IS PROVIDED BY ELECTRONIC ARTS AND ITS CONTRIBUTORS "AS IS" AND ANY
EXPRESS OR IMPLIED WARRANTIES, INCLUDING, BUT NOT LIMITED TO, THE IMPLIED
WARRANTIES OF MERCHANTABILITY AND FITNESS FOR A PARTICULAR PURPOSE ARE
DISCLAIMED. IN NO EVENT SHALL ELECTRONIC ARTS OR ITS CONTRIBUTORS BE LIABLE FOR ANY
DIRECT, INDIRECT, INCIDENTAL, SPECIAL, EXEMPLARY, OR CONSEQUENTIAL DAMAGES
(INCLUDING, BUT NOT LIMITED TO, PROCUREMENT OF SUBSTITUTE GOODS OR SERVICES;
LOSS OF USE, DATA, OR PROFITS; OR BUSINESS INTERRUPTION) HOWEVER CAUSED AND
ON ANY THEORY OF LIABILITY, WHETHER IN CONTRACT, STRICT LIABILITY, OR TORT
(INCLUDING NEGLIGENCE OR OTHERWISE) ARISING IN ANY WAY OUT OF THE USE OF
THIS SOFTWARE, EVEN IF ADVISED OF THE POSSIBILITY OF SUCH DAMAGE.
*/

package com.ea.orbit.actors.test.transactions;

import com.ea.orbit.actors.Actor;
import com.ea.orbit.actors.Stage;
import com.ea.orbit.actors.test.ActorBaseTest;
import com.ea.orbit.actors.test.FakeSync;
import com.ea.orbit.concurrent.Task;

import org.junit.Test;

import javax.inject.Inject;

import java.util.ArrayList;
import java.util.List;
import java.util.UUID;
import java.util.concurrent.CompletionException;
import java.util.concurrent.ExecutionException;

import static com.ea.orbit.async.Await.await;
import static org.junit.Assert.*;

/**
 *
 */
public class TransactionTest extends ActorBaseTest
{
    public interface Jimmy extends TransactionalActor
    {
        Task<String> wave(int amount);

        Task<Integer> getBalance();
    }

    public static class JimmyActor extends AbstractTransactionalActor<JimmyActor.State> implements Jimmy
    {
        public static class State extends TransactionalState
        {
            int balance;

            @TransactionalEvent
            void incrementBalance(int amount)
            {
                balance += amount;
            }
        }

        @Override
        public Task<String> wave(int amount)
        {
            // Start Transaction
            return transaction(() ->
            {
                // call method
                // register call
                state().incrementBalance(amount);
                return Task.fromValue(currentTransactionId());
            });
            // End Transaction
        }

        @Override
        public Task<Integer> getBalance()
        {
            return Task.fromValue(state().balance);
        }
    }

    @Test
    public void simpleTransaction() throws ExecutionException, InterruptedException
    {
        Stage stage = createStage();

        Jimmy jimmy = Actor.getReference(Jimmy.class, "1");
        jimmy.wave(6).join();
    }

    @Test
    public void transactionRollback() throws ExecutionException, InterruptedException
    {
        Stage stage = createStage();

        Jimmy jimmy = Actor.getReference(Jimmy.class, "1");
        String t1 = jimmy.wave(6).join();

        assertEquals(6, (int) jimmy.getBalance().join());

        String t2 = jimmy.wave(60).join();
        String t3 = jimmy.wave(600).join();

        jimmy.cancelTransaction(t2).join();
        assertEquals(606, (int) jimmy.getBalance().join());

        jimmy.cancelTransaction(t1).join();
        assertEquals(600, (int) jimmy.getBalance().join());
    }


    public interface Bank extends TransactionalActor
    {
        Task<Integer> decrement(int amount);

        Task<Integer> getBalance();

        Task<Integer> increment(int amount);
    }

    public static class BankActor extends AbstractTransactionalActor<BankActor.State> implements Bank
    {
        public static class State extends TransactionalState
        {
            int balance;

            @TransactionalEvent
            void decrementBalance(int amount)
            {
                balance -= amount;
            }

            @TransactionalEvent
            void incrementBalance(int amount)
            {
                balance += amount;
            }
        }

        @Override
        public Task<Integer> decrement(int amount)
        {
            if (state().balance < amount)
            {
                throw new IllegalArgumentException("not enough funds: " + amount + " > " + state().balance);
            }
            state().decrementBalance(amount);
            return getBalance();
        }

        @Override
        public Task<Integer> increment(int amount)
        {
            state().incrementBalance(amount);
            return getBalance();
        }

        @Override
        public Task<Integer> getBalance()
        {
            return Task.fromValue(state().balance);
        }
    }

    public interface Inventory extends TransactionalActor
    {
        Task<String> giveItem(String itemName);

        Task<List<String>> getItems();
    }

    public static class InventoryActor
            extends AbstractTransactionalActor<InventoryActor.State>
            implements Inventory
    {
        // test synchronization
        @Inject
        FakeSync fakeSync;

        public static class State extends TransactionalState
        {
            List<String> items = new ArrayList<>();

            @TransactionalEvent
            void addItem(String item)
            {
                items.add(item);
            }
        }

        @Override
        public Task<String> giveItem(String itemName)
        {
            if (!"ok".equals(fakeSync.get("proceed").join()))
            {
                throw new IllegalArgumentException("Something went wrong: " + itemName);
            }

            String item = itemName + ":" + UUID.randomUUID().toString();
            state().addItem(item);
            return Task.fromValue(item);
        }


        @Override
        public Task<List<String>> getItems()
        {
            return Task.fromValue(state().items);
        }
    }


    public interface Store extends TransactionalActor
    {
        Task<String> buyItem(Bank bank, Inventory inventory, String itemName, int price);
    }

    public static class StoreActor
            extends AbstractTransactionalActor<StoreActor.State>
            implements Store
    {
        public static class State extends TransactionalState
        {

        }

        @Override
        public Task<String> buyItem(Bank bank, Inventory inventory, String itemName, int price)
        {
            return transaction(() ->
            {
                final Task<Integer> decrement = bank.decrement(price);
                final Task<String> stringTask = inventory.giveItem(itemName);
                await(decrement);
                return stringTask;
<<<<<<< HEAD
            }).handle((r, e) ->
            {
                if (e != null)
                {
                    final String transactionId = currentTransactionId();
                    await(Task.allOf(bank.cancelTransaction(transactionId),
                            inventory.cancelTransaction(transactionId)));
                    throw e instanceof RuntimeException ? (RuntimeException) e : new UncheckedException(e);
                }
                return r;
=======
>>>>>>> 4e46678b
            });
        }
    }

    @Test
    public void successfulTransaction() throws ExecutionException, InterruptedException
    {
        Stage stage = createStage();
        Bank bank = Actor.getReference(Bank.class, "jimmy");
        Inventory inventory = Actor.getReference(Inventory.class, "jimmy");
        Store store = Actor.getReference(Store.class, "all");
        bank.increment(15).join();

        // this allows the store to proceed without blocking
        fakeSync.put("proceed", "ok");
        store.buyItem(bank, inventory, "candy", 10).join();
        // got the item
        assertTrue(inventory.getItems().join().get(0).startsWith("candy:"));
        // the balance was decreased
        assertEquals((Integer) 5, bank.getBalance().join());
    }

    @Test
    public void failedTransaction() throws ExecutionException, InterruptedException
    {
        Stage stage = createStage();
        Bank bank = Actor.getReference(Bank.class, "jimmy");
        Inventory inventory = Actor.getReference(Inventory.class, "jimmy");
        Store store = Actor.getReference(Store.class, "all");
        bank.increment(15).join();

        fakeSync.put("proceed", "fail");

        // this item is invalid but the bank balance is decreased first.
        expectException(() -> store.buyItem(bank, inventory, "ice cream", 10).join());

        // the bank credits must be restored.
        assertEquals((Integer) 15, bank.getBalance().join());
        // no items were given
        assertEquals(0, inventory.getItems().join().size());
    }

    @Test
    public void failedTransaction2() throws ExecutionException, InterruptedException
    {
        Stage stage = createStage();
        Bank bank = Actor.getReference(Bank.class, "jimmy");
        Inventory inventory = Actor.getReference(Inventory.class, "jimmy");
        Store store = Actor.getReference(Store.class, "all");
        bank.increment(15).join();

        fakeSync.put("proceed", "ok");

        // this item is invalid but the bank balance is decreased first.
        store.buyItem(bank, inventory, "candy", 10).join();
        store.buyItem(bank, inventory, "chocolate", 1).join();
        try
        {
            store.buyItem(bank, inventory, "ice cream", 50).join();
            fail("expecting an exception");
        }
        catch (CompletionException ex)
        {
            System.out.println(ex.getCause().getMessage());
        }

        // the bank credits must be restored.
        assertEquals((Integer) 4, bank.getBalance().join());
        // no items were given
        assertEquals(2, inventory.getItems().join().size());
    }


    public interface TransactionTree extends TransactionalActor
    {
        Task<Integer> treeInc(int count);

        Task<Integer> treeTransaction(int count);

        Task<Integer> currentValue();
    }

    public static class TransactionTreeActor
            extends AbstractTransactionalActor<TransactionTreeActor.State>
            implements TransactionTree
    {
        public static class State extends TransactionalState
        {
            int current;

            @TransactionSafeEvent
            int incAngGet(int count)
            {
                return current += count;
            }
        }

        @Override
        public Task<Integer> treeTransaction(int count)
        {
            return transaction(() ->
                    treeInc(count));
        }

        @Override
        public Task<Integer> currentValue()
        {
            return Task.fromValue(state().current);
        }

        @Override
        public Task<Integer> treeInc(int count)
        {
            final String id = actorIdentity();
            if (id.length() == 1)
            {
                if (id.equals("x"))
                {
                    throw new RuntimeException("Expected exception");
                }
                return Task.fromValue(state().incAngGet(count));
            }
            final int mid = id.length() / 2;
            final TransactionTree left = Actor.getReference(TransactionTree.class, id.substring(0, mid));
            final TransactionTree right = Actor.getReference(TransactionTree.class, id.substring(mid));
            final Task<Integer> ltask = left.treeInc(count);
            final Task<Integer> rtask = right.treeInc(count);
            return Task.fromValue(await(ltask) + await(rtask));
        }
    }


    @Test
    public void treeSuccess() throws ExecutionException, InterruptedException
    {
        Stage stage = createStage();
        TransactionTree tree = Actor.getReference(TransactionTree.class, "abc");
        assertEquals((Integer) 3, tree.treeTransaction(1).join());
        assertEquals((Integer) 1, Actor.getReference(TransactionTree.class, "a").currentValue().join());
        assertEquals((Integer) 1, Actor.getReference(TransactionTree.class, "b").currentValue().join());
        assertEquals((Integer) 1, Actor.getReference(TransactionTree.class, "c").currentValue().join());
    }


    @Test
    public void treeCancellation() throws ExecutionException, InterruptedException
    {
        Stage stage = createStage();
        TransactionTree tree2 = Actor.getReference(TransactionTree.class, "abcx");
        TransactionTree aleaf = Actor.getReference(TransactionTree.class, "a");
        expectException(() -> tree2.treeTransaction(1).join());
        assertEquals((Integer) 0, Actor.getReference(TransactionTree.class, "a").currentValue().join());
        assertEquals((Integer) 0, Actor.getReference(TransactionTree.class, "b").currentValue().join());
        assertEquals((Integer) 0, Actor.getReference(TransactionTree.class, "c").currentValue().join());
    }

}
<|MERGE_RESOLUTION|>--- conflicted
+++ resolved
@@ -247,19 +247,6 @@
                 final Task<String> stringTask = inventory.giveItem(itemName);
                 await(decrement);
                 return stringTask;
-<<<<<<< HEAD
-            }).handle((r, e) ->
-            {
-                if (e != null)
-                {
-                    final String transactionId = currentTransactionId();
-                    await(Task.allOf(bank.cancelTransaction(transactionId),
-                            inventory.cancelTransaction(transactionId)));
-                    throw e instanceof RuntimeException ? (RuntimeException) e : new UncheckedException(e);
-                }
-                return r;
-=======
->>>>>>> 4e46678b
             });
         }
     }
@@ -350,7 +337,7 @@
         {
             int current;
 
-            @TransactionSafeEvent
+            @TransactionalEvent
             int incAngGet(int count)
             {
                 return current += count;
