/*
Copyright (C) 2015 Electronic Arts Inc.  All rights reserved.

Redistribution and use in source and binary forms, with or without
modification, are permitted provided that the following conditions
are met:

1.  Redistributions of source code must retain the above copyright
    notice, this list of conditions and the following disclaimer.
2.  Redistributions in binary form must reproduce the above copyright
    notice, this list of conditions and the following disclaimer in the
    documentation and/or other materials provided with the distribution.
3.  Neither the name of Electronic Arts, Inc. ("EA") nor the names of
    its contributors may be used to endorse or promote products derived
    from this software without specific prior written permission.

THIS SOFTWARE IS PROVIDED BY ELECTRONIC ARTS AND ITS CONTRIBUTORS "AS IS" AND ANY
EXPRESS OR IMPLIED WARRANTIES, INCLUDING, BUT NOT LIMITED TO, THE IMPLIED
WARRANTIES OF MERCHANTABILITY AND FITNESS FOR A PARTICULAR PURPOSE ARE
DISCLAIMED. IN NO EVENT SHALL ELECTRONIC ARTS OR ITS CONTRIBUTORS BE LIABLE FOR ANY
DIRECT, INDIRECT, INCIDENTAL, SPECIAL, EXEMPLARY, OR CONSEQUENTIAL DAMAGES
(INCLUDING, BUT NOT LIMITED TO, PROCUREMENT OF SUBSTITUTE GOODS OR SERVICES;
LOSS OF USE, DATA, OR PROFITS; OR BUSINESS INTERRUPTION) HOWEVER CAUSED AND
ON ANY THEORY OF LIABILITY, WHETHER IN CONTRACT, STRICT LIABILITY, OR TORT
(INCLUDING NEGLIGENCE OR OTHERWISE) ARISING IN ANY WAY OUT OF THE USE OF
THIS SOFTWARE, EVEN IF ADVISED OF THE POSSIBILITY OF SUCH DAMAGE.
*/

package com.ea.orbit.actors.test;

import com.ea.orbit.actors.Actor;
import com.ea.orbit.actors.Stage;
import com.ea.orbit.actors.extensions.ActorExtension;

import org.junit.After;
import org.junit.Before;
import org.junit.Test;

import static org.junit.Assert.assertEquals;
import static org.junit.Assert.fail;

public abstract class StorageBaseTest
{

    private String clusterName = "cluster." + Math.random();

    @Test
    public void checkWritesTest() throws Exception
    {
        Stage stage = createStage();
        assertEquals(0, count());
        StorageTest helloActor = Actor.getReference(getActorInterfaceClass(), "300");
        helloActor.sayHello("Meep Meep").join();
        assertEquals(1, count());
    }

    @Test
    public void heavyTest() throws Exception
    {
        // not a load test "per se" but rather a test with more than a few calls.
        Stage stage = createStage();
        assertEquals(0, count());
<<<<<<< HEAD
        for(int t=0;t< heavyTestSize();t++){
            String id =""+t;
            StorageTest helloActor = Actor.getReference(getActorInterfaceClass(), id);
            helloActor.sayHello("Meep Meep"+t).join();
        }
        assertEquals(heavyTestSize(), count());
        for(int t=0;t< heavyTestSize();t++){
            String id =""+t;
            StorageTest helloActor = Actor.getReference(getActorInterfaceClass(), id);
            helloActor.sayHello("Meep Meep"+t).join();
            assertEquals(readState(id).lastName(), "Meep Meep"+t);
        }
        for(int t=0;t< heavyTestSize();t++){
            String id =""+t;
            StorageTest helloActor = Actor.getReference(getActorInterfaceClass(), id);
=======
        for (int t = 0; t < heavyTestSize(); t++)
        {
            String id = "" + t;
            IStorageTestActor helloActor = IActor.getReference(getActorInterfaceClass(), id);
            helloActor.sayHello("Meep Meep" + t).join();
        }
        assertEquals(heavyTestSize(), count());
        for (int t = 0; t < heavyTestSize(); t++)
        {
            String id = "" + t;
            IStorageTestActor helloActor = IActor.getReference(getActorInterfaceClass(), id);
            helloActor.sayHello("Meep Meep" + t).join();
            assertEquals(readState(id).lastName(), "Meep Meep" + t);
        }
        for (int t = 0; t < heavyTestSize(); t++)
        {
            String id = "" + t;
            IStorageTestActor helloActor = IActor.getReference(getActorInterfaceClass(), id);
>>>>>>> 7ee5e24d
            helloActor.clear().join();
        }
        assertEquals(0, count());
    }

    @Test
    public void checkReadTest() throws Exception
    {
        Stage stage = createStage();
        StorageTest helloActor = Actor.getReference(getActorInterfaceClass(), "300");
        helloActor.sayHello("Meep Meep").join();
        assertEquals(readState("300").lastName(), "Meep Meep");
    }

    @Test
    public void checkClearTest() throws Exception
    {
        Stage stage = createStage();
        assertEquals(0, count());
        StorageTest helloActor1 = Actor.getReference(getActorInterfaceClass(), "300");
        helloActor1.sayHello("Meep Meep").join();
        StorageTest helloActor2 = Actor.getReference(getActorInterfaceClass(), "301");
        helloActor2.sayHello("Meep Meep").join();
        assertEquals(2, count());
        helloActor1.clear().join();
        assertEquals(1, count());
        helloActor2.clear().join();
        assertEquals(0, count());
    }

    @Test
    public void checkUpdateTest() throws Exception
    {
        Stage stage = createStage();
        assertEquals(0, count());
        StorageTest helloActor = Actor.getReference(getActorInterfaceClass(), "300");
        helloActor.sayHello("Meep Meep").join();
        assertEquals(1, count());
        helloActor.sayHello("Peem Peem").join();
        assertEquals(readState("300").lastName(), "Peem Peem");
    }

<<<<<<< HEAD
    public Stage createStage() throws Exception
=======
    @Test
    public void checkReminderTest() throws Exception
    {
        OrbitStage stage = createStage();
        assertEquals(0, count());
        IReminderTestActor actor = IActor.getReference(IReminderTestActor.class, "999");
        actor.startReminder().join();
        int count = 0;
        while (ReminderTestActor.waiting)
        {
            Thread.sleep(100);
            count++;
            if (count > 15)
            {
                fail("timeout");
            }
        }
        if (count < 10)
        {
            fail("too early");
        }
    }

    public OrbitStage createStage() throws Exception
>>>>>>> 7ee5e24d
    {
        Stage stage = new Stage();
        stage.addExtension(getStorageExtension());
        stage.setClusterName(clusterName);
        stage.setClusterPeer(new FakeClusterPeer());
        stage.start().get();
        stage.bind();
        return stage;
    }

    @Before
    public void setup() throws Exception
    {
        initStorage();
    }

    @After
    public void cleanup() throws Exception
    {
        closeStorage();
    }

    public abstract Class<? extends StorageTest> getActorInterfaceClass();

    public abstract ActorExtension getStorageExtension();

    public abstract void initStorage();

    public abstract void closeStorage();

    public abstract long count();

    public abstract int heavyTestSize();

    public abstract StorageTestState readState(String identity);


}<|MERGE_RESOLUTION|>--- conflicted
+++ resolved
@@ -60,42 +60,24 @@
         // not a load test "per se" but rather a test with more than a few calls.
         Stage stage = createStage();
         assertEquals(0, count());
-<<<<<<< HEAD
-        for(int t=0;t< heavyTestSize();t++){
-            String id =""+t;
-            StorageTest helloActor = Actor.getReference(getActorInterfaceClass(), id);
-            helloActor.sayHello("Meep Meep"+t).join();
-        }
-        assertEquals(heavyTestSize(), count());
-        for(int t=0;t< heavyTestSize();t++){
-            String id =""+t;
-            StorageTest helloActor = Actor.getReference(getActorInterfaceClass(), id);
-            helloActor.sayHello("Meep Meep"+t).join();
-            assertEquals(readState(id).lastName(), "Meep Meep"+t);
-        }
-        for(int t=0;t< heavyTestSize();t++){
-            String id =""+t;
-            StorageTest helloActor = Actor.getReference(getActorInterfaceClass(), id);
-=======
         for (int t = 0; t < heavyTestSize(); t++)
         {
             String id = "" + t;
-            IStorageTestActor helloActor = IActor.getReference(getActorInterfaceClass(), id);
+            StorageTest helloActor = IActor.getReference(getActorInterfaceClass(), id);
             helloActor.sayHello("Meep Meep" + t).join();
         }
         assertEquals(heavyTestSize(), count());
         for (int t = 0; t < heavyTestSize(); t++)
         {
             String id = "" + t;
-            IStorageTestActor helloActor = IActor.getReference(getActorInterfaceClass(), id);
+            StorageTest helloActor = IActor.getReference(getActorInterfaceClass(), id);
             helloActor.sayHello("Meep Meep" + t).join();
             assertEquals(readState(id).lastName(), "Meep Meep" + t);
         }
         for (int t = 0; t < heavyTestSize(); t++)
         {
             String id = "" + t;
-            IStorageTestActor helloActor = IActor.getReference(getActorInterfaceClass(), id);
->>>>>>> 7ee5e24d
+            StorageTest helloActor = IActor.getReference(getActorInterfaceClass(), id);
             helloActor.clear().join();
         }
         assertEquals(0, count());
@@ -138,9 +120,6 @@
         assertEquals(readState("300").lastName(), "Peem Peem");
     }
 
-<<<<<<< HEAD
-    public Stage createStage() throws Exception
-=======
     @Test
     public void checkReminderTest() throws Exception
     {
@@ -164,8 +143,7 @@
         }
     }
 
-    public OrbitStage createStage() throws Exception
->>>>>>> 7ee5e24d
+    public Stage createStage() throws Exception
     {
         Stage stage = new Stage();
         stage.addExtension(getStorageExtension());
