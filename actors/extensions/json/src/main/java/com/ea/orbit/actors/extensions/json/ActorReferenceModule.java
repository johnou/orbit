--- conflicted
+++ resolved
@@ -31,14 +31,8 @@
 import com.ea.orbit.actors.Actor;
 import com.ea.orbit.actors.ActorObserver;
 import com.ea.orbit.actors.cluster.NodeAddress;
-<<<<<<< HEAD
 import com.ea.orbit.actors.runtime.RemoteReference;
 import com.ea.orbit.actors.runtime.DescriptorFactory;
-=======
-import com.ea.orbit.actors.runtime.AbstractActor;
-import com.ea.orbit.actors.runtime.ActorReference;
-import com.ea.orbit.actors.runtime.RefFactory;
->>>>>>> e9a01aed
 import com.ea.orbit.exception.UncheckedException;
 
 import com.fasterxml.jackson.core.JsonGenerator;
@@ -104,16 +98,10 @@
         @Override
         public void serialize(final Object value, final JsonGenerator jgen, final SerializerProvider provider) throws IOException
         {
-<<<<<<< HEAD
-            final RemoteReference<?> reference = (RemoteReference<?>) value;
-            final String text = String.valueOf(RemoteReference.getId(reference));
-            final Class<?> interfaceClass = RemoteReference.getInterfaceClass(reference);
-=======
             final ActorReference<?> reference = (ActorReference<?>)
                     (value instanceof AbstractActor ? ActorReference.from((AbstractActor) value) : value);
             final String text = String.valueOf(ActorReference.getId(reference));
             final Class<?> interfaceClass = ActorReference.getInterfaceClass(reference);
->>>>>>> e9a01aed
             if (interfaceClass != null && (interfaceClass == rawClass))
             {
                 // escape starting '!'
