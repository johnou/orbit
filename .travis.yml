language: java		
jdk: oraclejdk8

<<<<<<< HEAD
# sudo: required

install: true
=======
install:
  - mkdir /tmp/dynamodb
  - wget -O - http://dynamodb-local.s3-website-us-west-2.amazonaws.com/dynamodb_local_latest | tar xz --directory /tmp/dynamodb
>>>>>>> aaf922fb

services:
  - mongodb
  - redis-server
  - memcached

addons:
  postgresql: "9.3"

before_script:
  - psql -c 'create database orbit;' -U postgres
  - java -Djava.library.path=/tmp/dynamodb/DynamoDBLocal_lib -jar /tmp/dynamodb/DynamoDBLocal.jar -inMemory &

<<<<<<< HEAD
script:
#  - sudo apt-get update && sudo apt-get install oracle-java8-installer
#  - java -version
  - mvn test -P withMongoTests,withPostgresTests,withRedisTests,withMemcachedTests,withScala,withLDAPTests
=======
script: "mvn test -P withMongoTests,withDynamoDBTests,withPostgresTests,withRedisTests,withMemcachedTests,withScala,withLDAPTests"
>>>>>>> aaf922fb

notifications:
  webhooks:
    urls:
      - https://webhooks.gitter.im/e/066a8197f92d460e8530
    on_success: always
    on_failure: always  
    on_start: false  
<|MERGE_RESOLUTION|>--- conflicted
+++ resolved
@@ -1,15 +1,9 @@
 language: java		
 jdk: oraclejdk8
 
-<<<<<<< HEAD
-# sudo: required
-
-install: true
-=======
 install:
   - mkdir /tmp/dynamodb
   - wget -O - http://dynamodb-local.s3-website-us-west-2.amazonaws.com/dynamodb_local_latest | tar xz --directory /tmp/dynamodb
->>>>>>> aaf922fb
 
 services:
   - mongodb
@@ -23,14 +17,7 @@
   - psql -c 'create database orbit;' -U postgres
   - java -Djava.library.path=/tmp/dynamodb/DynamoDBLocal_lib -jar /tmp/dynamodb/DynamoDBLocal.jar -inMemory &
 
-<<<<<<< HEAD
-script:
-#  - sudo apt-get update && sudo apt-get install oracle-java8-installer
-#  - java -version
-  - mvn test -P withMongoTests,withPostgresTests,withRedisTests,withMemcachedTests,withScala,withLDAPTests
-=======
 script: "mvn test -P withMongoTests,withDynamoDBTests,withPostgresTests,withRedisTests,withMemcachedTests,withScala,withLDAPTests"
->>>>>>> aaf922fb
 
 notifications:
   webhooks:
@@ -38,4 +25,4 @@
       - https://webhooks.gitter.im/e/066a8197f92d460e8530
     on_success: always
     on_failure: always  
-    on_start: false  
+    on_start: false  